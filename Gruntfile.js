--- conflicted
+++ resolved
@@ -2,226 +2,28 @@
 
 module.exports = function (grunt) {
 
-<<<<<<< HEAD
   'use strict';
-  // Load all grunt tasks
+  //loading the configurations and grunt tasks
   var configs = require('load-grunt-config')(grunt,{
     configPath: __dirname +  '/grunt-tasks',
     data:{
-      pkg: grunt.file.readJSON("package.json")
-=======
-  'use strict'
+      // Metadata.
+      pkg: grunt.file.readJSON('package.json'),
+      banner: '/*!\n' +
+      ' * AdminLTE v<%= pkg.version %> (<%= pkg.homepage %>)\n' +
+      ' * Copyright 2014-<%= grunt.template.today("yyyy") %> <%= pkg.author %>\n' +
+      ' * Project website Almsaeed Studio (https://almsaeedstudio.com)\n' +
+      ' * Licensed under MIT (https://github.com/almasaeed2010/AdminLTE/blob/master/LICENSE)\n' +
+      ' */\n'
+    }
+  });
 
-  grunt.initConfig({
-
-    // Metadata.
-    pkg: grunt.file.readJSON('package.json'),
-    banner: '/*!\n' +
-    ' * AdminLTE v<%= pkg.version %> (<%= pkg.homepage %>)\n' +
-    ' * Copyright 2014-<%= grunt.template.today("yyyy") %> <%= pkg.author %>\n' +
-    ' * Project website Almsaeed Studio (https://almsaeedstudio.com)\n' +
-    ' * Licensed under MIT (https://github.com/almasaeed2010/AdminLTE/blob/master/LICENSE)\n' +
-    ' */\n',
-
-    // Watch files for changes and invoke appropriate compiler
-    watch: {
-      sass: {
-        files: ['build/scss/*.scss', 'build/scss/skins/*.scss'],
-        tasks: ['sass']
-      },
-      es6: {
-        files: ['build/js/src/*.js'],
-        tasks: ['concat', 'babel', 'uglify']
-      },
-      js: {
-        files: ['dist/js/adminlte.js', 'dist/js/app.js'],
-        tasks: ['uglify']
-      }
-    },
-
-    // SASS compiler
-    sass: {
-      development: {
-        options: {
-          style: 'expanded'
-        },
-        files: {
-          'dist/css/AdminLTE.css': 'build/scss/AdminLTE.scss'
-        }
-      },
-      production: {
-        options: {
-          style: 'compressed'
-        },
-        files: {
-          'dist/css/adminlte.min.css': 'build/scss/AdminLTE.scss'
-        }
-      }
-    },
-
-    // Compress the js files.
-    uglify: {
-      options: {
-        mangle: true,
-        preserveComments: 'some'
-      },
-      target: {
-        files: {
-          'dist/js/adminlte.min.js': ['dist/js/adminlte.js'],
-          'dist/js/app.min.js': ['dist/js/app.js']
-        }
-      }
-    },
-
-    // Compile ES6
-    babel: {
-      options: {
-        sourceMap: true,
-        presets: ['es2015']
-      },
-      dist: {
-        files: {
-          'build/js/dist/Layout.js': 'build/js/src/Layout.js',
-          'build/js/dist/Treeview.js': 'build/js/src/Treeview.js',
-          'build/js/dist/PushMenu.js': 'build/js/src/PushMenu.js',
-          'build/js/dist/Widget.js': 'build/js/src/Widget.js',
-          'dist/js/adminlte.js': 'build/js/src/AdminLTE.js'
-        }
-      }
-    },
-
-    // Concat compiled JS files
-    concat: {
-      options: {
-        stripBanners: true,
-        banner: '<%= banner %>'
-      },
-      adminlte: {
-        src: [
-          'build/js/src/Layout.js',
-          'build/js/src/Treeview.js',
-          'build/js/src/PushMenu.js',
-          'build/js/src/Widget.js'
-        ],
-        dest: 'build/js/src/AdminLTE.js'
-      }
-    },
-
-    // Build the documentation files
-    includes: {
-      build: {
-        src: ['*.html'], // Source files
-        dest: 'documentation/', // Destination directory
-        flatten: true,
-        cwd: 'documentation/build',
-        options: {
-          silent: true,
-          includePath: 'documentation/build/include'
-        }
-      }
-    },
-
-    // Optimize images
-    image: {
-      dynamic: {
-        files: [
-          {
-            expand: true,
-            cwd: 'build/img/',
-            src: ['**/*.{png,jpg,gif,svg,jpeg}'],
-            dest: 'dist/img/'
-          }
-        ]
-      }
-    },
-
-    eslint: {
-      options: {
-        configFile: 'build/js/.eslintrc'
-      },
-      target: 'build/js/src/*.js'
-    },
-
-    // Lint JS code
-    jscs: {
-      options: {
-        config: 'build/js/.jscsrc'
-      },
-      grunt: {
-        src: ['Gruntfile.js']
-      },
-      core: {
-        src: 'js/src/*.js'
-      }
-      /*app: {
-       src: 'dist/js/app.js'
-       }*/
-    },
-
-    // Validate CSS files
-    csslint: {
-      options: {
-        csslintrc: 'build/scss/.csslintrc'
-      },
-      dist: [
-        'dist/css/AdminLTE.css'
-      ]
-    },
-
-    // Validate Bootstrap HTML
-    bootlint: {
-      options: {
-        relaxerror: ['W005']
-      },
-      // files: ['pages/**/*.html', '*.html']
-      files: ['starter.html']
-    },
-
-    // Delete images in build directory
-    // After compressing the images in the build/img dir, there is no need
-    // for them
-    clean: {
-      build: ['build/img/*']
->>>>>>> 545a862c
-    }
-  })
-
-<<<<<<< HEAD
   grunt.initConfig(configs);
-=======
-  // Load all grunt tasks
-
-  // SASS compiler
-  grunt.loadNpmTasks('grunt-sass')
-  // Watch File Changes
-  grunt.loadNpmTasks('grunt-contrib-watch')
-  // Compress JS Files
-  grunt.loadNpmTasks('grunt-contrib-uglify')
-  // Include Files Within HTML
-  grunt.loadNpmTasks('grunt-includes')
-  // Optimize images
-  grunt.loadNpmTasks('grunt-image')
-  // Delete not needed files
-  grunt.loadNpmTasks('grunt-contrib-clean')
-  // Lint JS code
-  grunt.loadNpmTasks('grunt-jscs')
-  // Lint ECMA6 code
-  grunt.loadNpmTasks('grunt-eslint')
-  // Lint CSS
-  grunt.loadNpmTasks('grunt-contrib-csslint')
-  // Lint Bootstrap
-  grunt.loadNpmTasks('grunt-bootlint')
-  // Grunt Babel to compile ECMA6 to ECMA5
-  grunt.loadNpmTasks('grunt-babel')
-  // Concat files
-  grunt.loadNpmTasks('grunt-contrib-concat')
->>>>>>> 545a862c
 
   // Linting task
   grunt.registerTask('lint', ['jscs', 'eslint', 'csslint', 'bootlint'])
   // JS Build Task
   grunt.registerTask('build-js', ['babel', 'concat', 'uglify'])
-
   // The default task (running 'grunt' in console) is 'watch'
   grunt.registerTask('default', ['watch'])
 }