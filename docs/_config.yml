# Welcome to Jekyll!
#
# This config file is meant for settings that affect your whole blog, values
# which you are expected to set up once and rarely edit after that. If you find
# yourself editing this file very often, consider using Jekyll's data files
# feature for the data you need to update frequently.
#
# For technical reasons, this file is *NOT* reloaded automatically when you use
# 'bundle exec jekyll serve'. If you change this file, please restart the server process.

# Site settings
# These are used to personalize your new site. If you look in the HTML files,
# you will see them accessed via {{ site.title }}, {{ site.email }}, and so on.
# You can create any custom variable you would like, and they will be accessible
# in the templates via {{ site.myvariable }}.
markdown:  kramdown
kramdown:
  auto_ids: false

highlighter: rouge
plugins:
  - jekyll-seo-tag

title: AdminLTE v3 Documentaion
version: v3.0.0-beta.2
description: >- # this means to ignore newlines until "baseurl:"
  AdminLTE v3 Documentaion

navigation:
- title: Installation
  url: index.html
  icon: fas fa-microchip
- title: Dependencies & Plugins
  url: dependencies.html
  icon: fas fa-handshake
- title: Layout
  url: layout.html
  icon: fas fa-copy
- title: Components
  icon: fas fa-th
  url: components
  subitems: 
    - title: Main Header
      url: components/main-header.html
    - title: Main Sidebar
      url: components/main-sidebar.html
    - title: Control Sidebar
      url: components/control-sidebar.html
    - title: Card
      url: components/cards.html
    - title: Small-/ Info-Box
      url: components/boxes.html
    - title: Direct Chat
      url: components/direct-chat.html
<<<<<<< HEAD
    - title: Ribbons
      url: components/ribbons.html
=======
    - title: Timeline
      url: components/timeline.html
>>>>>>> 04376358
- title: JavaScript
  icon: fas fa-code
  url: javascript
  subitems: 
    - title: Layout
      url: javascript/layout.html
    - title: Push Menu
      url: javascript/push-menu.html
    - title: Treeview
      url: javascript/treeview.html
    - title: Card Widget
      url: javascript/card-widget.html
    - title: CardRefresh
      url: javascript/card-refresh.html
    - title: Control Sidebar
      url: javascript/control-sidebar.html
    - title: Direct Chat
      url: javascript/direct-chat.html
    - title: Todo List
      url: javascript/todo-list.html
- title: Browser Support
  url: browser-support.html
  icon: fab fa-chrome
- title: Upgrade Guide
  url: upgrade-guide.html
  icon: fas fa-hand-point-up
- title: Implementations
  url: implementations.html
  icon: fas fa-bookmark
- title: FAQ
  url: faq.html
  icon: fas fa-question-circle
- title: License
  url: license.html
  icon: fas fa-file-alt

# Exclude from processing.
# The following items will not be processed, by default. Create a custom list
# to override the default setting.
exclude:
  - Gemfile
  - Gemfile.lock<|MERGE_RESOLUTION|>--- conflicted
+++ resolved
@@ -52,13 +52,10 @@
       url: components/boxes.html
     - title: Direct Chat
       url: components/direct-chat.html
-<<<<<<< HEAD
+    - title: Timeline
+      url: components/timeline.html
     - title: Ribbons
       url: components/ribbons.html
-=======
-    - title: Timeline
-      url: components/timeline.html
->>>>>>> 04376358
 - title: JavaScript
   icon: fas fa-code
   url: javascript
